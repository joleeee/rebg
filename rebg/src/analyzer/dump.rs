use crate::analyzer::Analysis;
use crate::binary::Binary;
use crate::dis::{self, Dis, Instruction};
use crate::mem::HistMem;
use crate::state::{Branching, Instrument, MemoryValue};
use crate::{
    arch::Arch,
    host::Host,
    rstate,
    state::{Instrumentation, MemoryOp, MemoryOpKind, State, Step},
    syms::SymbolTable,
    tracer::ParsedStep,
};
use lazy_static::lazy_static;
use object::Object;
use regex::Regex;
use std::cell::RefCell;
use std::rc::Rc;
use std::{
    collections::HashMap,
    path::{Path, PathBuf},
};
use tracing::{debug, trace as trace_log, warn};

/// Dumps the log
pub struct TraceDumper {
    pub print: bool,
}

impl TraceDumper {
    pub fn analyze<STEP, LAUNCHER, TRACER, ITER, const N: usize>(
        &self,
        // to read files
        launcher: &LAUNCHER,
        // inferred from TRACER
        mut iter: ITER,
        arch: Arch,
    ) -> Analysis<STEP, N>
    where
        STEP: Step<N> + std::fmt::Debug,
        // for inferance
        LAUNCHER: Host,
        <LAUNCHER as Host>::Error: std::fmt::Debug,
        TRACER: crate::tracer::Tracer<STEP, N, ITER = ITER>,
        ITER: Iterator<Item = ParsedStep<STEP, N>>,
    {
        let cs = Rc::new(arch.make_capstone().unwrap());
        let dis = Dis { cs, arch };

        let offsets = match iter.next().unwrap() {
            ParsedStep::LibLoad(x) => x,
            ParsedStep::TraceStep(s) => panic!("Expected libload: {:#?}", s),
            ParsedStep::Final(f) => {
                let code = f.status.code();
                if code == Some(139) {
                    panic!("Segmentation fault");
                } else {
                    panic!("Expected libload: {:#?}", f);
                }
            }
        };

        // get symbol table from all binaries
        let mut symbol_tables = Vec::new();
        for (path, pie) in offsets {
            let binary = Binary::from_path(launcher, &PathBuf::from(path.clone())).unwrap();

<<<<<<< HEAD
            let mut table = SymbolTable::from_elf(path.clone(), binary.elf());
=======
            let pie = offsets.get(path).unwrap();
            let mut table = SymbolTable::from_elf(path.clone(), &binary);
>>>>>>> 9fedfdce

            // no symbols
            if binary.obj().symbols().next().is_none() {
                let debug_binary = binary
                    .build_id()
                    .and_then(|id| Binary::try_from_buildid(launcher, &id, arch));

                if let Some(debug_binary) = debug_binary {
                    table = table.extend_with_debug(&debug_binary, 0, pie.1 - pie.0);
                }
            }

            table = table.add_offset(pie.0);

            symbol_tables.push(table);
        }
        // merge into a single table
        let table = symbol_tables
            .into_iter()
            .reduce(|mut accum, item| {
                accum.push_table(item);
                accum
            })
            .unwrap();

        let mut trace = Vec::new();
        let result = loop {
            let v = match iter.next() {
                Some(v) => v,
                None => panic!("prematurely closed"),
            };

            match v {
                ParsedStep::LibLoad(_) => panic!("Unexpected libload"),
                ParsedStep::TraceStep(step) => {
                    trace.push(step);
                }
                ParsedStep::Final(f) => {
                    // make sure it's done
                    match iter.next() {
                        None => (),
                        Some(_) => panic!("Got message after final"),
                    }
                    break f;
                }
            }
        };

        let table = Rc::new(RefCell::new(table));
        // analyzer will insert new symbols into table
        let mut analyzer = RealAnalyzer::new(dis, arch, table.clone(), self.print);

        // we want changes to instantly show up in the UI, but we are also
        // dependent on the next step for some analysis, so we need to first
        // send the raw step, then later send the analyzed step

        let mut instrumentations = Vec::new();
        let mut insns = Vec::new();

        let mut bt = Vec::new();
        let mut bt_lens = Vec::new();

        let mut mem = HistMem::new();

        for (tick, cur_step) in trace.iter().enumerate() {
            let (insn, instrumentation) = analyzer.step(launcher, cur_step);
            instrumentations.push(instrumentation);
            insns.push(insn);
            let prev_instrumentation = instrumentations.iter().rev().nth(1);

            let next_tick = (tick + 1) as u32;

            // apply memory operations
            for op in cur_step
                .memory_ops()
                .iter()
                .filter(|m| matches!(m.kind, MemoryOpKind::Write))
            {
                match op.value {
                    MemoryValue::Byte(b) => mem.store8(next_tick, op.address, b),
                    MemoryValue::Word(w) => mem.store16(next_tick, op.address, w),
                    MemoryValue::Dword(d) => mem.store32(next_tick, op.address, d),
                    MemoryValue::Qword(q) => mem.store64(next_tick, op.address, q),
                }
                .unwrap();
            }

            // do for the PREVIOUS branch
            match prev_instrumentation {
                Some(Instrumentation {
                    branch: Some(prev_branch),
                    disassembly: _,
                }) => match prev_branch {
                    Branching::Call(target, return_address) => {
                        // 1. if we are at target, it's a normal call

                        // 2. if we are at the next address, it means nothing of it was traced

                        // 3. otherwise, i think it's our code -> invisible code -> our code
                        // so we should still do depth += 1 (or actually more?)

                        let is_invisible = cur_step.state().pc() == *return_address;
                        if is_invisible {
                            debug!(">>> INVISIBLE");
                        } else {
                            bt.push(*return_address);

                            let sym_txt = {
                                let syms = analyzer.syms.borrow();
                                let sym = syms.lookup(*target);
                                if let Some(sym) = sym {
                                    format!(" = <{}>", sym)
                                } else {
                                    String::new()
                                }
                            };
                            debug!(">>> {:3} Calling {:x}{}", bt.len(), target, sym_txt);
                        }
                    }
                    Branching::Return => {
                        // find where in the backtrace we are
                        let idx = bt.iter().position(|v| *v == cur_step.state().pc());

                        if let Some(idx) = idx {
                            let removed: Vec<_> = bt.drain(idx..).collect();
                            trace_log!(
                                ">>> {:3} RETURN: removing {} elements",
                                bt.len(),
                                removed.len()
                            );
                        } else {
                            trace_log!(">>> WARNING RETURN: could not find in backtrace!");
                        }
                    }
                },
                _ => {
                    // even if WERE not at a return, we might HAVE actually returned
                    // because the return was not visible due to qemu shit

                    let idx = bt.iter().position(|v| *v == cur_step.state().pc());

                    if let Some(idx) = idx {
                        // TODO also make sure sp changed, as a measure to reduce false positives
                        drop(bt.drain(idx..));
                    }
                }
            }

            bt_lens.push(bt.len());
        }

        // last instruction can be a RET now that we allow tracing only main part of program.
        // assert_eq!(instrumentations.last().and_then(|x| x.branch.clone()), None);

        if !result.status.success() {
            println!("Failed with code: {}", result.status);
        }
        if !result.stdout.is_empty() {
            println!("stdout:\n{}", String::from_utf8(result.stdout).unwrap());
        }
        if !result.stderr.is_empty() {
            println!("stderr:\n{}", String::from_utf8(result.stderr).unwrap());
        }

        assert_eq!(trace.len(), instrumentations.len());
        assert_eq!(trace.len(), bt_lens.len());

        let table = table.borrow();
        let table = table.clone();

        Analysis {
            trace,
            insns,
            instrumentations,
            bt_lens,
            table,
            mem,
        }
    }
}

fn decompose_syscall(strace: &str) -> Option<(String, Vec<String>, String)> {
    lazy_static! {
        // kinda low effort, will fail if there is a string argument with a comma
        static ref RE: Regex = Regex::new(r"(\w+)\(([^)]*)\) = (\w+)").unwrap();
    }

    let captures = RE.captures(strace);

    let captures = captures.map(|c| {
        c.iter()
            .skip(1)
            .flatten()
            .map(|m| m.as_str())
            .collect::<Vec<_>>()
    })?;

    let mut captures = captures.into_iter();

    let name = captures.next().expect("no name");

    let arguments = captures.next().expect("no arguments group");
    let arguments = arguments.split(',').map(|x| x.to_string()).collect();

    let ret = captures.next().expect("no return value").to_string();

    Some((name.to_string(), arguments, ret))
}

#[derive(Debug, Clone, thiserror::Error)]
enum SyscallError {
    #[error("bad format")]
    BadFormat,
    #[error("missing hex prefix")]
    MissingHexPrefix,
    #[error("unqoted string literal")]
    UnqotedStringLiteral,
    #[error("unknown fd")]
    UnknownFd,
    #[error("parse error: {0}")]
    Parse(#[from] std::num::ParseIntError),
}

struct SyscallState {
    fds: HashMap<i32, String>,
}

enum StateUpdate {
    Mmap {
        path: String,
        addr: u64,
        offset: u64,
        size: u64,
    },
    // todo, actually use this
    Munmap {
        #[allow(dead_code)]
        addr: u64,
        #[allow(dead_code)]
        size: u64,
    },
}

impl SyscallState {
    fn new() -> Self {
        Self {
            fds: HashMap::new(),
        }
    }

    fn register(&mut self, raw: &str) -> Result<Option<StateUpdate>, SyscallError> {
        let (name, args, ret) = decompose_syscall(raw).ok_or(SyscallError::BadFormat)?;

        let combined = args.join(", ");
        debug!("parsed: {}({}) -> {}", name, combined, ret);

        match name.as_str() {
            "openat" => {
                let fd = ret.parse::<i32>()?;
                let file = args[1]
                    .strip_prefix('"')
                    .ok_or(SyscallError::UnqotedStringLiteral)?
                    .strip_suffix('"')
                    .ok_or(SyscallError::UnqotedStringLiteral)?
                    .to_string();
                self.fds.insert(fd, file);
                Ok(None)
            }
            "close" => {
                let fd = args[0].parse::<i32>()?;
                let err = ret.parse::<i32>()?;
                if err == 0 {
                    self.fds.remove(&fd);
                }
                Ok(None)
            }
            "mmap" => {
                let len = args[1].parse::<u64>()?;
                let fd = args[4].parse::<i32>()?;
                let addr = u64::from_str_radix(
                    ret.strip_prefix("0x")
                        .ok_or(SyscallError::MissingHexPrefix)?,
                    16,
                )?;
                let offset = if args[5] == "0" {
                    0
                } else {
                    u64::from_str_radix(
                        args[5]
                            .strip_prefix("0x")
                            .ok_or(SyscallError::MissingHexPrefix)?,
                        16,
                    )?
                };

                if fd != -1 {
                    let path = self
                        .fds
                        .get(&fd)
                        .ok_or(SyscallError::UnknownFd)?
                        .to_string();
                    debug!("mmap {} {} {} {}", fd, path, offset, len);

                    Ok(Some(StateUpdate::Mmap {
                        path,
                        addr,
                        offset,
                        size: len,
                    }))
                } else {
                    Ok(None)
                }
            }
            "munmap" => {
                let addr = if args[0] == "NULL" {
                    0
                } else {
                    u64::from_str_radix(
                        args[0]
                            .strip_prefix("0x")
                            .ok_or(SyscallError::MissingHexPrefix)?,
                        16,
                    )?
                };
                let len = args[1].parse::<u64>().unwrap();

                Ok(Some(StateUpdate::Munmap { addr, size: len }))
            }
            _ => Ok(None),
        }
    }
}

struct RealAnalyzer<STEP, const N: usize>
where
    STEP: Step<N>,
{
    hist: Vec<STEP::STATE>,
    dis: Dis,
    syms: Rc<RefCell<SymbolTable>>,
    arch: Arch,
    syscall_state: SyscallState,
    print: bool,
}

impl<STEP, const N: usize> RealAnalyzer<STEP, N>
where
    STEP: Step<N>,
{
    fn new(dis: Dis, arch: Arch, syms: Rc<RefCell<SymbolTable>>, print: bool) -> Self {
        Self {
            hist: Vec::new(),
            dis,
            syms,
            arch,
            syscall_state: SyscallState::new(),
            print,
        }
    }

    fn step<LAUNCHER>(&mut self, launcher: &LAUNCHER, step: &STEP) -> (Instruction, Instrumentation)
    where
        LAUNCHER: Host,
        <LAUNCHER as Host>::Error: std::fmt::Debug,
    {
        if let Some(previous) = self.hist.last() {
            let current = step.state();

            if self.print {
                let diff = rstate::diff(previous, current);
                diff.print::<STEP::STATE>(self.arch);
            }
        }

        let address = step.address();
        let code = step.code();

        let insn = self.dis.disassemble_one(code, address).unwrap();
        let op = inst_to_str(&insn, Some(&self.syms.borrow()));

        let syms = self.syms.borrow();
        let symbol = syms.lookup(address);

        let location = if let Some(ref symbol) = symbol {
            let symbol = format!("<{}>", symbol);
            format!("{:>18}", symbol)
        } else {
            format!("0x{:016x}", address)
        };

        drop(syms);

        if self.print {
            println!("{}: {}", location, op);
        }
        // TODO: for some reason the pc is not always the same as the address, especially after cbnz, bl, etc, but also str...
        // EDIT: it seems like it happens when branching to somewhere doing a syscall. it results in two regs| messages, and the last one is the one that "counts"..., i guess where it jump to after the syscall is done or something...?
        assert_eq!(address, step.state().pc());

        if let Some(strace) = step.strace() {
            if self.print {
                println!("syscall: {}", strace);
            }

            let update = self.syscall_state.register(strace);
            match update {
                Ok(Some(StateUpdate::Mmap {
                    path,
                    addr,
                    offset,
                    size,
                })) => {
                    let binary = Binary::from_path(launcher, Path::new(&path));

                    if let Ok(binary) = binary {
                        let mut new_symbol_table = SymbolTable::from_elf(path, &binary);

                        if binary.obj().symbols().next().is_none() {
                            debug!("No symbols, trying to read debug symbols elsewhere. we have {} offsets", new_symbol_table.offsets.len());

                            let buildid = binary.build_id();

                            if let Some(buildid) = buildid {
                                let other_bin =
                                    Binary::try_from_buildid(launcher, &buildid, self.arch);

                                if let Some(other_bin) = other_bin {
                                    new_symbol_table = new_symbol_table.extend_with_debug(
                                        &other_bin,
                                        offset,
                                        offset + size,
                                    );
                                }
                            }
                        }

                        // TODO size
                        new_symbol_table = new_symbol_table.add_offset(addr);

                        self.syms.borrow_mut().push_table(new_symbol_table);
                    }
                }
                Ok(Some(StateUpdate::Munmap { addr: _, size: _ })) => {
                    // TODO remove the symbols
                }
                Ok(None) => {}
                Err(e) => {
                    warn!("Error decoding syscall: {:?}", e);
                }
            }
        }

        let instrum = step.instrument();
        let branch = instrum.recover_branch(&self.dis.cs, &insn);

        if self.print {
            for MemoryOp {
                address,
                kind,
                value,
            } in step.memory_ops()
            {
                let arrow = match kind {
                    MemoryOpKind::Read => "->",
                    MemoryOpKind::Write => "<-",
                };

                println!("0x{:016x} {} 0x{:x}", address, arrow, value.as_u64());
            }
        }

        self.hist.push(step.state().clone());

        (
            insn,
            Instrumentation {
                branch,
                disassembly: op,
            },
        )
    }
}

fn inst_to_str(insn: &dis::Instruction, table: Option<&SymbolTable>) -> String {
    lazy_static! {
        static ref RE: Regex = Regex::new(r#"(.*)0x([0-9a-fA-F]*)(.*)"#).unwrap();
    }

    let mn = insn.mnemonic.as_ref().unwrap();
    let op = insn.op_str.as_ref().unwrap();

    let op = match RE.captures(op).zip(table) {
        Some((caps, table)) => {
            let mut caps = caps.iter();

            let _whole = caps.next().unwrap().unwrap().as_str();

            let parts: Vec<_> = caps.map(|x| x.unwrap()).map(|x| x.as_str()).collect();

            let (first, rest) = parts.split_first().unwrap();
            let (last, middle) = rest.split_last().unwrap();

            let mut middle: Vec<_> = middle
                .iter()
                .map(|x| u64::from_str_radix(x, 16).unwrap())
                .map(|x| match table.lookup(x) {
                    Some(sym) => format!("<{}>", sym),
                    None => format!("0x{:x}", x),
                })
                .collect();

            let mut strs = vec![];
            strs.push(first.to_string());
            strs.append(&mut middle);
            strs.push(last.to_string());

            strs.join("")
        }
        None => op.to_string(),
    };

    format!("{} {}", mn, op)
}<|MERGE_RESOLUTION|>--- conflicted
+++ resolved
@@ -65,12 +65,7 @@
         for (path, pie) in offsets {
             let binary = Binary::from_path(launcher, &PathBuf::from(path.clone())).unwrap();
 
-<<<<<<< HEAD
-            let mut table = SymbolTable::from_elf(path.clone(), binary.elf());
-=======
-            let pie = offsets.get(path).unwrap();
             let mut table = SymbolTable::from_elf(path.clone(), &binary);
->>>>>>> 9fedfdce
 
             // no symbols
             if binary.obj().symbols().next().is_none() {
