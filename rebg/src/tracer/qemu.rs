--- conflicted
+++ resolved
@@ -2,12 +2,8 @@
     parser::{GenericParser, Message},
     Tracer, TracerCmd,
 };
-<<<<<<< HEAD
-use tracing::{debug, info, trace};
-=======
 use crate::{arch::Arch, state::Step};
 use std::{fmt, marker::PhantomData, path::Path};
->>>>>>> ec2f88f0
 
 pub struct QEMU {}
 
@@ -41,294 +37,6 @@
 
     /// Takes output from the process and parses it to steps
     fn parse(&self, proc: std::process::Child) -> Self::ITER {
-<<<<<<< HEAD
-        QEMUParser::new(proc)
-    }
-}
-
-// having the bounds here mean the STATE has to be the same type as the STATE type in QEMU, which
-// means less room for error and automatic inference of this type
-
-#[derive(Debug)]
-pub struct QEMUParser<STEP, const N: usize> {
-    /// None when done
-    proc: Option<Child>,
-
-    reader: BufReader<TcpStream>,
-    _phantom: PhantomData<STEP>,
-}
-
-#[derive(Debug)]
-enum Header {
-    Separator = 0x55,
-    Libload = 0xee,
-    Address = 0xaa,
-    Code = 0xff,
-    Load = 0x33,
-    Store = 0x44,
-    Registers = 0x77,
-    Syscall = 0x99,
-    SyscallResult = 0x9a,
-    Debug = 0xdd,
-}
-
-impl TryFrom<u8> for Header {
-    type Error = ();
-
-    fn try_from(value: u8) -> Result<Self, Self::Error> {
-        match value {
-            0x55 => Ok(Self::Separator),
-            0xee => Ok(Self::Libload),
-            0xaa => Ok(Self::Address),
-            0xff => Ok(Self::Code),
-            0x33 => Ok(Self::Load),
-            0x44 => Ok(Self::Store),
-            0x77 => Ok(Self::Registers),
-            0x99 => Ok(Self::Syscall),
-            0x9a => Ok(Self::SyscallResult),
-            0xdd => Ok(Self::Debug),
-            _ => Err(()),
-        }
-    }
-}
-
-impl Header {
-    fn deserialize<R: Read>(&self, reader: &mut R) -> Message {
-        let mut buf_8 = [0; 8];
-        let mut next_u64 = |reader: &mut R| {
-            reader.read_exact(&mut buf_8).unwrap();
-            u64::from_le_bytes(buf_8)
-        };
-
-        match self {
-            Header::Libload => {
-                let len = next_u64(reader);
-
-                let name = {
-                    let mut strbuf = vec![0; len as usize];
-                    reader.read_exact(&mut strbuf).unwrap();
-                    String::from_utf8(strbuf).unwrap().into_boxed_str()
-                };
-
-                let from = next_u64(reader);
-                let to = next_u64(reader);
-
-                Message::LibLoad(name, from, to)
-            }
-            Header::Separator => Message::Separator,
-            Header::Address => Message::Address(next_u64(reader)),
-            Header::Code => {
-                let len = next_u64(reader);
-
-                let mut code = vec![0; len as usize];
-                reader.read_exact(&mut code).unwrap();
-
-                Message::Code(code.into_boxed_slice())
-            }
-            Header::Load => {
-                let size = {
-                    let mut bytebuf = [0; 1];
-                    reader.read_exact(&mut bytebuf).unwrap();
-                    u8::from_le_bytes(bytebuf)
-                };
-
-                let adr = next_u64(reader);
-                let value = next_u64(reader);
-
-                Message::Load(adr, value, size)
-            }
-            Header::Store => {
-                let size = {
-                    let mut bytebuf = [0; 1];
-                    reader.read_exact(&mut bytebuf).unwrap();
-                    u8::from_le_bytes(bytebuf)
-                };
-
-                let adr = next_u64(reader);
-                let value = next_u64(reader);
-
-                Message::Store(adr, value, size)
-            }
-            Header::Registers => {
-                let count = {
-                    let mut bytebuf = [0; 1];
-                    reader.read_exact(&mut bytebuf).unwrap();
-                    u8::from_le_bytes(bytebuf) as usize
-                };
-
-                let flags = next_u64(reader);
-                let pc = next_u64(reader);
-
-                let mut regs = vec![0; count];
-
-                for reg in regs.iter_mut() {
-                    *reg = next_u64(reader);
-                }
-
-                Message::Registers(RegisterMessage {
-                    pc,
-                    flags,
-                    regs: regs.into_boxed_slice(),
-                })
-            }
-            Header::Syscall => {
-                let len = next_u64(reader);
-
-                let string = {
-                    let mut strbuf = vec![0; len as usize];
-                    reader.read_exact(&mut strbuf).unwrap();
-                    String::from_utf8(strbuf).unwrap().into_boxed_str()
-                };
-
-                Message::Syscall(string)
-            }
-            Header::SyscallResult => {
-                let len = next_u64(reader);
-
-                let string = {
-                    let mut strbuf = vec![0; len as usize];
-                    reader.read_exact(&mut strbuf).unwrap();
-                    String::from_utf8(strbuf).unwrap().into_boxed_str()
-                };
-
-                Message::SyscallResult(string)
-            }
-            Header::Debug => {
-                let len = next_u64(reader);
-
-                let string = {
-                    let mut strbuf = vec![0; len as usize];
-                    reader.read_exact(&mut strbuf).unwrap();
-                    String::from_utf8(strbuf).unwrap().into_boxed_str()
-                };
-
-                Message::Debug(string)
-            }
-        }
-    }
-}
-
-#[derive(Clone, Debug)]
-pub enum Message {
-    LibLoad(Box<str>, u64, u64),
-    Separator,
-    Address(u64),
-    Code(Box<[u8]>),
-    Registers(RegisterMessage),
-    Flags(u64),
-    Load(u64, u64, u8),
-    Store(u64, u64, u8),
-    Syscall(Box<str>),
-    SyscallResult(Box<str>),
-    Debug(Box<str>),
-}
-
-#[derive(Clone, Debug)]
-pub struct RegisterMessage {
-    pub pc: u64,
-    pub flags: u64,
-    pub regs: Box<[u64]>,
-}
-
-fn get_next_message<R: Read>(reader: &mut R) -> Option<Message> {
-    let mut header = [0; 1];
-
-    reader.read_exact(&mut header).ok()?;
-
-    let header: Header = header[0].try_into().unwrap_or_else(|_| {
-        let mut data = [0; 16];
-        reader.read_exact(&mut data).unwrap();
-        println!("following: {:02x?}", data);
-        panic!();
-    });
-
-    let msg = header.deserialize(reader);
-
-    Some(msg)
-}
-
-impl<STEP, const N: usize> Iterator for QEMUParser<STEP, N>
-where
-    STEP: Step<N> + Send + 'static + fmt::Debug,
-    STEP: for<'a> TryFrom<&'a [Message], Error = anyhow::Error>,
-{
-    type Item = ParsedStep<STEP, N>;
-
-    fn next(&mut self) -> Option<Self::Item> {
-        #[allow(clippy::question_mark)]
-        if self.proc.is_none() {
-            return None;
-        }
-
-        let mut msgs = vec![];
-
-        while let Some(m) = get_next_message(&mut self.reader) {
-            if matches!(m, Message::Separator) {
-                break;
-            }
-
-            match &m {
-                Message::Debug(d) => debug!("qemu debug: {}", d),
-                _ => {}
-            }
-
-            msgs.push(m);
-        }
-
-        // if there are no msgs, we're done!
-        if msgs.is_empty() {
-            let mut my_proc = None;
-            mem::swap(&mut self.proc, &mut my_proc);
-            let my_proc = my_proc.unwrap();
-
-            // make sure it closed gracefully
-            let result = my_proc.wait_with_output().unwrap();
-
-            return Some(ParsedStep::Final(result));
-        }
-
-        if matches!(msgs[0], Message::LibLoad(_, _, _)) {
-            let map = msgs
-                .into_iter()
-                .flat_map(|m| match m {
-                    Message::LibLoad(name, from, to) => Some((name.to_string(), (from, to))),
-                    Message::Debug(_) => None,
-                    Message::Store(_, _, _) | Message::Load(_, _, _) => {
-                        trace!("TODO: handle {:x?}", m);
-                        None
-                    }
-                    _ => panic!("Got libload and some other junk!: {:?}", m),
-                })
-                .collect();
-
-            return Some(ParsedStep::LibLoad(map));
-        }
-
-        // otherwise, it's just a step :)
-
-        let s = STEP::try_from(&msgs).unwrap();
-        Some(ParsedStep::TraceStep(s))
-    }
-}
-
-impl<STEP, const N: usize> QEMUParser<STEP, N> {
-    fn new(proc: Child) -> Self {
-        let listener = TcpListener::bind("[::]:1337").unwrap();
-
-        info!("Waiting for connection...");
-        let con = listener.incoming().next().unwrap().unwrap();
-        info!("Connected! {:?}", con);
-        drop(listener); // close the socket, keep the connection, me THINKS
-
-        let reader = BufReader::new(con);
-
-        Self {
-            proc: Some(proc),
-            reader,
-            _phantom: PhantomData,
-        }
-=======
         GenericParser::new(proc)
->>>>>>> ec2f88f0
     }
 }