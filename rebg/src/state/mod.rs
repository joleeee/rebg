--- conflicted
+++ resolved
@@ -184,15 +184,10 @@
                 }
                 Message::Syscall(s) => strace = Some(s.to_string()),
                 Message::SyscallResult(s) => strace_result = Some(s.to_string()),
-
-<<<<<<< HEAD
-                Message::LibLoad(_, _, _) | Message::Separator => panic!("really shouldnt happen"),
                 Message::Debug(_) => {}
-=======
                 Message::LibLoad(_, _, _) | Message::Separator => {
                     panic!("really shouldnt happen: {:x?}", m)
                 }
->>>>>>> ec2f88f0
             }
         }
 
